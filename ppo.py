--- conflicted
+++ resolved
@@ -8,11 +8,6 @@
 import wandb
 from jaxtyping import Float
 from construct_pole_balancing_env import ConstructPoleBalancingEnv
-<<<<<<< HEAD
-
-from construct_pole_balancing_env import ConstructPoleBalancingEnv
-=======
->>>>>>> 1b41de1f
 
 class Agent(nn.Module):
     def __init__(self, d_obs: int, n_act: int, hidden_dims: list[int]) -> None:
