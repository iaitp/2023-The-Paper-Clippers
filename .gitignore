<<<<<<< HEAD
# Environments
.env
.venv
env/
=======
.spyproject
.idea
venv
README
>>>>>>> ba3b491b
venv/
ENV/
env.bak/
venv.bak/

# Byte-compiled / optimized / DLL files
__pycache__/

# Editor
.spyproject
.vscode

docs/
videos/*
wandb/*<|MERGE_RESOLUTION|>--- conflicted
+++ resolved
@@ -1,14 +1,8 @@
-<<<<<<< HEAD
 # Environments
 .env
 .venv
 env/
-=======
-.spyproject
-.idea
 venv
-README
->>>>>>> ba3b491b
 venv/
 ENV/
 env.bak/
@@ -18,6 +12,7 @@
 __pycache__/
 
 # Editor
+.idea
 .spyproject
 .vscode
 
