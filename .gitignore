--- conflicted
+++ resolved
@@ -11,10 +11,7 @@
 __pycache__/
 
 # Editor
-<<<<<<< HEAD
-=======
 .spyproject
->>>>>>> 59223f08
 .vscode
 
 docs/
